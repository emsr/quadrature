// qaws_integrate.tcc
//
// Copyright (C) 1996, 1997, 1998, 1999, 2000, 2007 Brian Gough
// Copyright (C) 2016-2018 Free Software Foundation, Inc.
//
// This file is part of the GNU ISO C++ Library.  This library is free
// software; you can redistribute it and/or modify it under the
// terms of the GNU General Public License as published by the
// Free Software Foundation; either version 3, or (at your option)
// any later version.
//
// This library is distributed in the hope that it will be useful,
// but WITHOUT ANY WARRANTY; without even the implied warranty of
// MERCHANTABILITY or FITNESS FOR A PARTICULAR PURPOSE.  See the
// GNU General Public License for more details.
//
// You should have received a copy of the GNU General Public License along
// with this library; see the file COPYING3.  If not see
// <http://www.gnu.org/licenses/>.
//
// Ported from GSL by Ed Smith-Rowland
// Originally written by Brian Gaugh
//
// Implements QAWS integration algorithm
// Based on gsl/integration/qaws.c

#ifndef QAWS_INTEGRATE_TCC
#define QAWS_INTEGRATE_TCC 1

#include <array>
#include <tuple>

#include "qk_integrate.tcc"
#include "integration_workspace.h"
#include "qaws_integration_table.h"

namespace __gnu_cxx
{

  template<typename _Tp, typename _FuncTp>
    struct fn_qaws;

  template<typename _Tp>
    std::tuple<_Tp, _Tp>
    compute_result(const std::array<_Tp, 25>& r,
		   const std::array<_Tp, 13>& cheb12,
		   const std::array<_Tp, 25>& cheb24);

 template<typename _Tp, typename _FuncTp, typename _Integrator>
    std::tuple<_Tp, _Tp, bool>
    qc25s(qaws_integration_table<_Tp>& __t,
<<<<<<< HEAD
	  _FuncTp __func, _Tp __lower, _Tp __upper, _Tp __a1, _Tp __b1,
=======
	  _FuncTp __func, _Tp __lower, _Tp __upper, _Tp __a1, _Tp __mid,
>>>>>>> 3ff93b5a
	  _Integrator __quad);

  /**
   * The singular weight function is defined by:
   * @f[
   *    W(x) = (x-a)^\alpha (b-x)^\beta log^\mu (x-a) log^\nu (b-x)
   * @f]
   * where @f$ \alpha > -1 @f$, @f$ \beta > -1 @f$,
   * and @f$ \mu = 0 @f$, 1, @f$ \nu = 0, 1 @f$.
   *
   * The weight function can take four different forms depending
   * on the values of \mu and \nu,
   * @f[
   *    W(x) = (x-a)^\alpha (b-x)^\beta                   (\mu = 0, \nu = 0)
   *    W(x) = (x-a)^\alpha (b-x)^\beta log(x-a)          (\mu = 1, \nu = 0)
   *    W(x) = (x-a)^\alpha (b-x)^\beta log(b-x)          (\mu = 0, \nu = 1)
   *    W(x) = (x-a)^\alpha (b-x)^\beta log(x-a) log(b-x) (\mu = 1, \nu = 1)
   * @f]
   *
   * The QAWS algorithm is designed for integrands with algebraic-logarithmic
   * singularities at the end-points of an integration region.
   *
   * In order to work efficiently the algorithm requires a precomputed table
   * of Chebyshev moments.
   */
  template<typename _Tp, typename _FuncTp, typename _Integrator>
    std::tuple<_Tp, _Tp>
    qaws_integrate(integration_workspace<_Tp>& __workspace,
		   qaws_integration_table<_Tp>& __table,
		   _FuncTp __func,
		   _Tp __lower, _Tp __upper,
		   _Tp __max_abs_err, _Tp __max_rel_err,
		   _Integrator __quad)
    {
      // Try to adjust tests for varing precision.
      const auto _M_rel_err = std::pow(_Tp{10},
				 -std::numeric_limits<_Tp>::digits / _Tp{10});

      if (__upper <= __lower)
	std::__throw_runtime_error("qaws_integrate: "
				   "Limits must form an ascending sequence");
      if (valid_tolerances(__max_abs_err, __max_rel_err))
	std::__throw_runtime_error("qaws_integrate: "
				   "Tolerance cannot be achieved "
				   "with given absolute "
				   "and relative error limits.");

      const auto __limit = __workspace.capacity();
      __workspace.clear();

      // Perform the first integration.
      _Tp __result0, __abserr0;
      {
	const auto __a1 = __lower;
	const auto __mid = (__lower + __upper) / _Tp{2};
	const auto __a2 = __mid;
	const auto __b2 = __upper;

	_Tp __area1, __error1;
	bool __err_reliable1;
	std::tie(__area1, __error1, __err_reliable1)
	  = qc25s(__table, __func, __lower, __upper, __a1, __mid, __quad);
	__workspace.append(__a1, __mid, __area1, __error1);

	_Tp __area2, __error2;
	bool __err_reliable2;
	std::tie(__area2, __error2, __err_reliable2)
	  = qc25s(__table, __func, __lower, __upper, __a2, __b2, __quad);
	__workspace.append(__a2, __b2, __area2, __error2);

	__result0 = __area1 + __area2;
	__abserr0 = __error1 + __error2;
      }

      // Test on accuracy; Use 0.01 relative error as an extra safety
      // margin on the first iteration (ignored for subsequent iterations).
      auto __tolerance = std::max(__max_abs_err, __max_rel_err * std::abs(__result0));
      if (__abserr0 < __tolerance && __abserr0 < 0.01 * std::abs(__result0))
	return std::make_tuple(__result0, __abserr0);
      else if (__limit == 1)
	__throw_integration_error("qaws_integrate: "
				  "a maximum of one iteration was insufficient",
				  MAX_ITER_ERROR, __result0, __abserr0);

      auto __area = __result0;
      auto __errsum = __abserr0;
      auto __iteration = 2u;
      int __error_type = NO_ERROR;
      int __roundoff_type1 = 0, __roundoff_type2 = 0;
      do
	{
	  // Bisect the subinterval with the largest error estimate.
	  const auto& __curr = __workspace.retrieve();

	  const auto __a1 = __curr.__lower_lim;
	  const auto __mid = (__curr.__lower_lim + __curr.__upper_lim) / _Tp{2};
	  const auto __a2 = __mid;
	  const auto __b2 = __curr.__upper_lim;

	  _Tp __area1, __error1;
	  bool __err_reliable1;
	  std::tie(__area1, __error1, __err_reliable1)
	    = qc25s(__table, __func, __lower, __upper, __a1, __mid, __quad);

	  _Tp __area2, __error2;
	  bool __err_reliable2;
	  std::tie(__area2, __error2, __err_reliable2)
	    = qc25s(__table, __func, __lower, __upper, __a2, __b2, __quad);

	  const auto __area12 = __area1 + __area2;
	  const auto __error12 = __error1 + __error2;

	  __errsum += __error12 - __curr.__abs_error;
	  __area += __area12 - __curr.__result;

	  if (__err_reliable1 && __err_reliable2)
	    {
	      const auto __delta = __curr.__result - __area12;

	      if (std::abs (__delta) <= _M_rel_err * std::abs(__area12)
		 && __error12 >= 0.99 * __curr.__abs_error)
		++__roundoff_type1;
	      if (__iteration >= 10 && __error12 > __curr.__abs_error)
		++__roundoff_type2;
	    }

	  __tolerance = std::max(__max_abs_err, __max_rel_err * std::abs(__area));
	  if (__errsum > __tolerance)
	    {
	      if (__roundoff_type1 >= 6 || __roundoff_type2 >= 20)
		__error_type = ROUNDOFF_ERROR;

	      // set error flag in the case of bad integrand behaviour at
	      // a point of the integration range
	      if (__workspace.subinterval_too_small(__a1, __a2, __b2))
		__error_type = SINGULAR_ERROR;
	    }

	  __workspace.split(__mid, __area1, __error1, __area2, __error2);

	  ++__iteration;
	}
      while (__iteration < __limit && !__error_type && __errsum > __tolerance);

      const auto __result = __workspace.total_integral();
      const auto __abserr = __errsum;

      if (__iteration == __limit)
	__error_type = MAX_SUBDIV_ERROR;

      if (__errsum <= __tolerance)
	return std::make_tuple(__result, __abserr);

      if (__error_type == NO_ERROR)
	return std::make_tuple(__result, __abserr);

      __check_error<_Tp>(__func__, __error_type);
      __throw_integration_error("qaws_integrate: Unknown error.",
				UNKNOWN_ERROR, __result, __abserr);
    }

  /**
   * The singular weight function is defined by:
   * @f[
   *    W(x) = (x-a)^\alpha (b-x)^\beta log^\mu (x-a) log^\nu (b-x)
   * @f]
   * where @f$ \alpha > -1 @f$, @f$ \beta > -1 @f$,
   * and @f$ \mu = 0 @f$, 1, @f$ \nu = 0, 1 @f$.
   *
   * The weight function can take four different forms depending
   * on the values of \mu and \nu,
   * @f[
   *    W(x) = (x-a)^\alpha (b-x)^\beta                   (\mu = 0, \nu = 0)
   *    W(x) = (x-a)^\alpha (b-x)^\beta log(x-a)          (\mu = 1, \nu = 0)
   *    W(x) = (x-a)^\alpha (b-x)^\beta log(b-x)          (\mu = 0, \nu = 1)
   *    W(x) = (x-a)^\alpha (b-x)^\beta log(x-a) log(b-x) (\mu = 1, \nu = 1)
   * @f]
   *
   * The QAWS algorithm is designed for integrands with algebraic-logarithmic
   * singularities at the end-points of an integration region.
   *
   * In order to work efficiently the algorithm requires a precomputed table
   * of Chebyshev moments.
   */
  template<typename _Tp, typename _FuncTp>
    std::tuple<_Tp, _Tp>
    qaws_integrate(integration_workspace<_Tp>& __workspace,
		   qaws_integration_table<_Tp>& __table,
		   _FuncTp __func,
		   _Tp __lower, _Tp __upper,
		   _Tp __max_abs_err, _Tp __max_rel_err,
		   Kronrod_Rule __qk_rule = QK_15)
    {
      auto __quad
	= [__qk_rule]
	  (_FuncTp __func, _Tp __lower, _Tp __upper)
	  -> std::tuple<_Tp, _Tp, _Tp, _Tp>
	  { return qk_integrate(__func, __lower, __upper, __qk_rule); };

      return qaws_integrate(__workspace, __table, __func,
			    __lower, __upper,
			    __max_abs_err, __max_rel_err, __quad);
    }

  /**
   *
   */
  template<typename _Tp, typename _FuncTp, typename _Integrator>
    std::tuple<_Tp, _Tp, bool>
    qc25s(qaws_integration_table<_Tp>& __t,
	  _FuncTp __func, _Tp __lower, _Tp __upper, _Tp __a1, _Tp __b1,
	  _Integrator __quad)
    {
      fn_qaws<_Tp, _FuncTp> __fqaws(&__t, __func, __lower, __upper);

      if (__a1 == __lower && (__t.alpha != _Tp{0} || __t.mu != 0))
	{
	  const auto __factor
	    = std::pow(0.5 * (__b1 - __a1), __t.alpha + _Tp{1});

	  auto __f = [__fqaws](_Tp __x)
		     -> _Tp { return __fqaws.eval_right(__x); };
	  std::array<_Tp, 13> __cheb12;
	  std::array<_Tp, 25> __cheb24;
	  qcheb_integrate(__f, __a1, __b1, __cheb12, __cheb24);

	  if (__t.mu == 0)
	    {
	      const auto __u = __factor;

	      _Tp __res12 = 0, __res24 = 0;
	      std::tie(__res12, __res24)
		= compute_result(__t.ri, __cheb12, __cheb24);

	      const auto __result = __u * __res24;
	      const auto __abserr = std::abs(__u * (__res24 - __res12));
	      return std::make_tuple(__result, __abserr, false);
	    }
	  else
	    {
	      const auto __u = __factor * std::log(__b1 - __a1);
	      const auto __v = __factor;

	      _Tp __res12a = 0, __res24a = 0;
	      std::tie(__res12a, __res24a)
		= compute_result(__t.ri, __cheb12, __cheb24);
	      _Tp __res12b = 0, __res24b = 0;
	      std::tie(__res12b, __res24b)
		= compute_result(__t.rg, __cheb12, __cheb24);

	      const auto __result = __u * __res24a + __v * __res24b;
	      const auto __abserr = std::abs(__u * (__res24a - __res12a))
				  + std::abs(__v * (__res24b - __res12b));
	      return std::make_tuple(__result, __abserr, false);
	    }
	}
      else if (__b1 == __upper && (__t.beta != _Tp{0} || __t.nu != 0))
	{
	  auto __factor = std::pow(0.5 * (__b1 - __a1), __t.beta + _Tp{1});

	  auto __f = [__fqaws](_Tp __x)
		     -> _Tp { return __fqaws.eval_left(__x); };
	  std::array<_Tp, 13> __cheb12;
	  std::array<_Tp, 25> __cheb24;
	  qcheb_integrate(__f, __a1, __b1, __cheb12, __cheb24);

	  if (__t.nu == 0)
	    {
	      const auto __u = __factor;

	      _Tp __res12, __res24;
	      std::tie(__res12, __res24)
		= compute_result(__t.rj, __cheb12, __cheb24);

	      const auto __result = __u * __res24;
	      const auto __abserr = std::abs(__u * (__res24 - __res12));
	      return std::make_tuple(__result, __abserr, false);
	    }
	  else
	    {
	      const auto __u = __factor * std::log(__b1 - __a1);
	      const auto __v = __factor;

	      _Tp __res12a, __res24a;
	      std::tie(__res12a, __res24a)
		= compute_result(__t.rj, __cheb12, __cheb24);
	      _Tp __res12b, __res24b;
	      std::tie(__res12b, __res24b)
		= compute_result(__t.rh, __cheb12, __cheb24);

	      const auto __result = __u * __res24a + __v * __res24b;
	      const auto __abserr = std::abs(__u * (__res24a - __res12a))
				  + std::abs(__v * (__res24b - __res12b));
	      return std::make_tuple(__result, __abserr, false);
	    }
	}
      else
	{
	  auto __f = [__fqaws](_Tp __x)
		     ->_Tp
		     { return __fqaws.eval_middle(__x); };

	  _Tp __result, __abserr, __resabs, __resasc;
	  std::tie(__result, __abserr, __resabs, __resasc)
	    = __quad(__f, __a1, __b1);

	  bool __err_reliable;
	  if (__abserr == __resasc)
	    __err_reliable = false;
	  else
	    __err_reliable = true;

	  return std::make_tuple(__result, __abserr, __err_reliable);
	}
    }

  template<typename _Tp, typename _FuncTp>
    struct fn_qaws
    {
      const qaws_integration_table<_Tp>* table;
      _FuncTp func;
      _Tp a;
      _Tp b;

      fn_qaws(const qaws_integration_table<_Tp>* __tab,
	      _FuncTp __func, _Tp __a_in, _Tp __b_in)
      : table(__tab),
	func(__func), a(__a_in), b(__b_in)
      { }

      _Tp eval_middle(_Tp) const;
      _Tp eval_left(_Tp) const;
      _Tp eval_right(_Tp) const;
    };

  template<typename _Tp, typename _FuncTp>
    _Tp
    fn_qaws<_Tp, _FuncTp>::eval_middle(_Tp __x) const
    {
      auto __factor = _Tp{1};

      if (this->table->alpha != _Tp{0})
	__factor *= std::pow(__x - this->a, this->table->alpha);

      if (table->mu == 1)
	__factor *= std::log(__x - this->a);

      if (this->table->beta != _Tp{0})
	__factor *= std::pow(this->b - __x, this->table->beta);

      if (table->nu == 1)
	__factor *= std::log(this->b - __x);

      return __factor * this->func(__x);
    }

  template<typename _Tp, typename _FuncTp>
    _Tp
    fn_qaws<_Tp, _FuncTp>::eval_left(_Tp __x) const
    {
      auto __factor = _Tp{1};

      if (this->table->alpha != _Tp{0})
	__factor *= std::pow(__x - this->a, this->table->alpha);

      if (this->table->mu == 1)
	__factor *= std::log(__x - this->a);

      return __factor * this->func(__x);
    }

  template<typename _Tp, typename _FuncTp>
    _Tp
    fn_qaws<_Tp, _FuncTp>::eval_right(_Tp __x) const
    {
      auto __factor = _Tp{1};

      if (this->table->beta != _Tp{0})
	__factor *= std::pow(this->b - __x, this->table->beta);

      if (this->table->nu == 1)
	__factor *= std::log(this->b - __x);

      return __factor * this->func(__x);
    }

  template<typename _Tp>
    std::tuple<_Tp, _Tp>
    compute_result(const std::array<_Tp, 25>& __r,
		   const std::array<_Tp, 13>& __cheb12,
		   const std::array<_Tp, 25>& __cheb24)
    {
      auto __res12 = _Tp{0};
      for (size_t __i = 0; __i < __cheb12.size(); ++__i)
	__res12 += __r[__i] * __cheb12[__i];

      auto __res24 = _Tp{0};
      for (size_t __i = 0; __i < __cheb24.size(); ++__i)
	__res24 += __r[__i] * __cheb24[__i];

      return std::make_tuple(__res12, __res24);
    }

} // namespace __gnu_cxx

#endif // QAWS_INTEGRATE_TCC<|MERGE_RESOLUTION|>--- conflicted
+++ resolved
@@ -49,11 +49,7 @@
  template<typename _Tp, typename _FuncTp, typename _Integrator>
     std::tuple<_Tp, _Tp, bool>
     qc25s(qaws_integration_table<_Tp>& __t,
-<<<<<<< HEAD
-	  _FuncTp __func, _Tp __lower, _Tp __upper, _Tp __a1, _Tp __b1,
-=======
 	  _FuncTp __func, _Tp __lower, _Tp __upper, _Tp __a1, _Tp __mid,
->>>>>>> 3ff93b5a
 	  _Integrator __quad);
 
   /**
