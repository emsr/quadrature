--- conflicted
+++ resolved
@@ -1423,14 +1423,9 @@
       for (std::size_t i = 0; i < m; ++i)
 	qtest.test_relative(w.result(i), test[i].r, fpeps, "qag(f1) smooth integral");
 
-<<<<<<< HEAD
-      for (std::size_t i = 0; i < m; ++i)
-	qtest.test_relative(w.abs_error(i), test[i].e, _Tp{1.0e-6L}, "qag(f1) smooth abs error");
-=======
       if (is_double)
 	for (std::size_t i = 0; i < m; ++i)
-	  qtest.test_relative(w.abs_error(i), test[i].e, 1.0e-6, "qag(f1) smooth abs error");
->>>>>>> 61387914
+	  qtest.test_relative(w.abs_error(i), test[i].e, _Tp{1.0e-6L}, "qag(f1) smooth abs error");
 
       fc.num_evals(0);
       std::tie(result, abserr)
@@ -1504,14 +1499,9 @@
       for (std::size_t i = 0; i < m; ++i)
 	qtest.test_relative(w.result(i), test[i].r, fpeps, "qag(f1, 21pt) smooth integral");
 
-<<<<<<< HEAD
-      for (std::size_t i = 0; i < m; ++i)
-	qtest.test_relative(w.abs_error(i), test[i].e, _Tp{1.0e-6L}, "qag(f1, 21pt) smooth abs error");
-=======
       if (is_double)
 	for (std::size_t i = 0; i < m; ++i)
-	  qtest.test_relative(w.abs_error(i), test[i].e, 1.0e-6, "qag(f1, 21pt) smooth abs error");
->>>>>>> 61387914
+	  qtest.test_relative(w.abs_error(i), test[i].e, _Tp{1.0e-6L}, "qag(f1, 21pt) smooth abs error");
 
       fc.num_evals(0);
       std::tie(result, abserr)
@@ -1727,14 +1717,9 @@
       for (std::size_t i = 0; i < m; ++i)
 	qtest.test_relative(w.result(i), test[i].r, fpeps, "qag(f16, 61pt) limit integral");
 
-<<<<<<< HEAD
-      for (std::size_t i = 0; i < m; ++i)
-	qtest.test_relative(w.abs_error(i), test[i].e, _Tp{1.0e-6L}, "qag(f16, 61pt) limit abs error");
-=======
       if (is_double)
 	for (std::size_t i = 0; i < m; ++i)
-	  qtest.test_relative(w.abs_error(i), test[i].e, 1.0e-6, "qag(f16, 61pt) limit abs error");
->>>>>>> 61387914
+	  qtest.test_relative(w.abs_error(i), test[i].e, _Tp{1.0e-6L}, "qag(f16, 61pt) limit abs error");
 
       fc.num_evals(0);
       try
@@ -1817,14 +1802,9 @@
       for (std::size_t i = 0; i < m; ++i)
 	qtest.test_relative(w.result(i), test[i].r, fpeps, "qags(f1) smooth integral");
 
-<<<<<<< HEAD
-      for (std::size_t i = 0; i < m; ++i)
-	qtest.test_relative(w.abs_error(i), test[i].e, _Tp{1.0e-6L}, "qags(f1) smooth abs error");
-=======
       if (is_double)
 	for (std::size_t i = 0; i < m; ++i)
-	  qtest.test_relative(w.abs_error(i), test[i].e, 1.0e-6, "qags(f1) smooth abs error");
->>>>>>> 61387914
+	  qtest.test_relative(w.abs_error(i), test[i].e, _Tp{1.0e-6L}, "qags(f1) smooth abs error");
 
       fc.num_evals(0);
       std::tie(result, abserr)
@@ -1901,14 +1881,9 @@
       for (std::size_t i = 0; i < m; ++i)
 	qtest.test_relative(w.result(i), test[i].r, fpeps, "qags(f11) smooth integral");
 
-<<<<<<< HEAD
-      for (std::size_t i = 0; i < m; ++i)
-	qtest.test_relative(w.abs_error(i), test[i].e, _Tp{1.0e-5L}, "qags(f11) smooth abs error");
-=======
       if (is_double)
 	for (std::size_t i = 0; i < m; ++i)
-	  qtest.test_relative(w.abs_error(i), test[i].e, 1.0e-5, "qags(f11) smooth abs error");
->>>>>>> 61387914
+	  qtest.test_relative(w.abs_error(i), test[i].e, _Tp{1.0e-5L}, "qags(f11) smooth abs error");
 
       fc.num_evals(0);
       std::tie(result, abserr)
@@ -1985,14 +1960,9 @@
       for (std::size_t i = 0; i < m; ++i)
 	qtest.test_relative(w.result(i), test[i].r, /*fpeps*/epsrel, "qagiu(f455) smooth integral");
 
-<<<<<<< HEAD
-      for (std::size_t i = 0; i < m; ++i)
-	qtest.test_relative(w.abs_error(i), test[i].e, _Tp{1.0e-4L}, "qagiu(f455) smooth abs error");
-=======
       if (is_double)
 	for (std::size_t i = 0; i < m; ++i)
-	  qtest.test_relative(w.abs_error(i), test[i].e, 1.0e-4, "qagiu(f455) smooth abs error");
->>>>>>> 61387914
+	  qtest.test_relative(w.abs_error(i), test[i].e, _Tp{1.0e-4L}, "qagiu(f455) smooth abs error");
     }
   catch (__gnu_cxx::__integration_error<_Tp>& iex)
     {
@@ -2060,14 +2030,9 @@
       for (std::size_t i = 0; i < m; ++i)
 	qtest.test_relative(w.result(i), test[i].r, epsrel, "qagiu(f15) smooth integral");
 
-<<<<<<< HEAD
-      for (std::size_t i = 0; i < m; ++i)
-	qtest.test_relative(w.abs_error(i), test[i].e, _Tp{1.0e-4L}, "qagiu(f15) smooth abs error");
-=======
       if (is_double)
 	for (std::size_t i = 0; i < m; ++i)
-	  qtest.test_relative(w.abs_error(i), test[i].e, 1.0e-4, "qagiu(f15) smooth abs error");
->>>>>>> 61387914
+	  qtest.test_relative(w.abs_error(i), test[i].e, _Tp{1.0e-4L}, "qagiu(f15) smooth abs error");
     }
   catch (__gnu_cxx::__integration_error<_Tp>& iex)
     {
@@ -2131,14 +2096,9 @@
       for (std::size_t i = 0; i < m; ++i)
 	qtest.test_relative(w.result(i), test[i].r, epsabs, "qagiu(f16) smooth integral");
 
-<<<<<<< HEAD
-      for (std::size_t i = 0; i < m; ++i)
-	qtest.test_relative(w.abs_error(i), test[i].e, _Tp{1.0e-4L}, "qagiu(f16) smooth abs error");
-=======
       if (is_double)
 	for (std::size_t i = 0; i < m; ++i)
-	  qtest.test_relative(w.abs_error(i), test[i].e, 1.0e-4, "qagiu(f16) smooth abs error");
->>>>>>> 61387914
+	  qtest.test_relative(w.abs_error(i), test[i].e, _Tp{1.0e-4L}, "qagiu(f16) smooth abs error");
     }
   catch (__gnu_cxx::__integration_error<_Tp>& iex)
     {
@@ -2200,14 +2160,9 @@
       for (std::size_t i = 0; i < m; ++i)
 	qtest.test_relative(w.result(i), test[i].r, _Tp{1.0e-14L}, "qagi(myfn1) smooth integral");
 
-<<<<<<< HEAD
-      for (std::size_t i = 0; i < m; ++i)
-	qtest.test_relative(w.abs_error(i), test[i].e, _Tp{1.0e-4L}, "qagi(myfn1) smooth abs error");
-=======
       if (is_double)
 	for (std::size_t i = 0; i < m; ++i)
-	  qtest.test_relative(w.abs_error(i), test[i].e, 1.0e-4, "qagi(myfn1) smooth abs error");
->>>>>>> 61387914
+	  qtest.test_relative(w.abs_error(i), test[i].e, _Tp{1.0e-4L}, "qagi(myfn1) smooth abs error");
     }
   catch (__gnu_cxx::__integration_error<_Tp>& iex)
     {
@@ -2270,14 +2225,9 @@
       for (std::size_t i = 0; i < m; ++i)
 	qtest.test_relative(w.result(i), test[i].r, epsabs, "qagil(myfn2) smooth integral");
 
-<<<<<<< HEAD
-      for (std::size_t i = 0; i < m; ++i)
-	qtest.test_relative(w.abs_error(i), test[i].e, _Tp{1.0e-4L}, "qagil(myfn2) smooth abs error");
-=======
       if (is_double)
 	for (std::size_t i = 0; i < m; ++i)
-	  qtest.test_relative(w.abs_error(i), test[i].e, 1.0e-4, "qagil(myfn2) smooth abs error");
->>>>>>> 61387914
+	  qtest.test_relative(w.abs_error(i), test[i].e, _Tp{1.0e-4L}, "qagil(myfn2) smooth abs error");
     }
   catch (__gnu_cxx::__integration_error<_Tp>& iex)
     {
@@ -2355,14 +2305,9 @@
       for (std::size_t i = 0; i < m; ++i)
 	qtest.test_relative(w.result(i), test[i].r, epsrel, "qagp(f454) singular integral");
 
-<<<<<<< HEAD
-      for (std::size_t i = 0; i < m; ++i)
-	qtest.test_relative(w.abs_error(i), test[i].e, _Tp{1.0e-4L}, "qagp(f454) singular abs error");
-=======
       if (is_double)
 	for (std::size_t i = 0; i < m; ++i)
-	  qtest.test_relative(w.abs_error(i), test[i].e, 1.0e-4, "qagp(f454) singular abs error");
->>>>>>> 61387914
+	  qtest.test_relative(w.abs_error(i), test[i].e, _Tp{1.0e-4L}, "qagp(f454) singular abs error");
     }
   catch (__gnu_cxx::__integration_error<_Tp>& iex)
     {
@@ -2426,14 +2371,9 @@
       for (std::size_t i = 0; i < m; ++i)
 	qtest.test_relative(w.result(i), test[i].r, /*1.0e-14*/epsrel, "qawc(f459) integral");
 
-<<<<<<< HEAD
-      for (std::size_t i = 0; i < m; ++i)
-	qtest.test_relative(w.abs_error(i), test[i].e, _Tp{1.0e-4L}, "qawc(f459) abs error");
-=======
       if (is_double)
 	for (std::size_t i = 0; i < m; ++i)
-	  qtest.test_relative(w.abs_error(i), test[i].e, 1.0e-4, "qawc(f459) abs error");
->>>>>>> 61387914
+	  qtest.test_relative(w.abs_error(i), test[i].e, _Tp{1.0e-4L}, "qawc(f459) abs error");
 
       fc.num_evals(0);
       std::tie(result, abserr)
@@ -2510,14 +2450,9 @@
       for (std::size_t i = 0; i < m; ++i)
 	qtest.test_relative(w.result(i), test[i].r, /*1.0e-14*/epsrel, "qaws(f458) ln(x-a) integral");
 
-<<<<<<< HEAD
-      for (std::size_t i = 0; i < m; ++i)
-	qtest.test_relative(w.abs_error(i), test[i].e, _Tp{1.0e-4L}, "qaws(f458) ln(x-a) abs error");
-=======
       if (is_double)
 	for (std::size_t i = 0; i < m; ++i)
-	  qtest.test_relative(w.abs_error(i), test[i].e, 1.0e-4, "qaws(f458) ln(x-a) abs error");
->>>>>>> 61387914
+	  qtest.test_relative(w.abs_error(i), test[i].e, _Tp{1.0e-4L}, "qaws(f458) ln(x-a) abs error");
 
       // Test without logs
       tb.set(_Tp{-0.5L}, _Tp{-0.3L}, 0, 0);
@@ -2628,14 +2563,9 @@
       for (std::size_t i = 0; i < m; ++i)
 	qtest.test_relative(w.result(i), test[i].r, _Tp{1.0e-14L}, "qawo(f456) integral");
 
-<<<<<<< HEAD
-      for (std::size_t i = 0; i < m; ++i)
-	qtest.test_relative(w.abs_error(i), test[i].e, _Tp{1.0e-2L}, "qawo(f456) abs error");
-=======
       if (is_double)
 	for (std::size_t i = 0; i < m; ++i)
-	  qtest.test_relative(w.abs_error(i), test[i].e, 1.0e-2, "qawo(f456) abs error");
->>>>>>> 61387914
+	  qtest.test_relative(w.abs_error(i), test[i].e, _Tp{1.0e-2L}, "qawo(f456) abs error");
 
       // In reverse, flip limit and sign of length
 
