cmake_minimum_required (VERSION 3.10)

include(CheckCXXCompilerFlag)

project(
  cxx_integration
  VERSION 0.5
  LANGUAGES CXX
)

set(CMAKE_CXX_STANDARD 17)
set(CMAKE_CXX_FLAGS "-Wall -Wextra -Wno-psabi -Wno-deprecated-declarations -Wold-style-cast")
set(CMAKE_RUNTIME_OUTPUT_DIRECTORY ${CMAKE_BINARY_DIR}/bin)

enable_testing()

<<<<<<< HEAD
=======
add_custom_target(make_cxx_integration_output_dir ALL
  COMMAND ${CMAKE_COMMAND} -E make_directory output)

>>>>>>> 556e9090
set(TR29124_LIBRARIES
  cxx_math_constants
  cxx_fp_utils
  cxx_complex_utils
  cxx_complex_math
  cxx_polynomial
  cxx_special_functions
  cxx_continued_fractions
  cxx_summation
  cxx_integration)

find_package(Doxygen)
if (DOXYGEN_FOUND)
  add_custom_target(docs_cxx_integration
    COMMAND ${CMAKE_COMMAND} -E make_directory ${CMAKE_CURRENT_BINARY_DIR}/docs
    COMMAND ${DOXYGEN_EXECUTABLE} ${DOXYGEN_OUTPUT}
    WORKING_DIRECTORY ${CMAKE_CURRENT_BINARY_DIR}
    COMMENT "Generating API documentation for cxx_integration" VERBATIM
  )
endif (DOXYGEN_FOUND)

# Header-only library.
add_library(cxx_integration INTERFACE)
target_include_directories(cxx_integration INTERFACE include)

add_executable(test_phase_iterator test_phase_iterator.cpp)
target_link_libraries(test_phase_iterator
  cxx_integration
  quadmath)

add_executable(test_quadrature test_quadrature.cpp)
target_link_libraries(test_quadrature
  ${TR29124_LIBRARIES}
  quadmath)

add_executable(test_trapezoid_integral test_trapezoid_integral.cpp)
target_link_libraries(test_trapezoid_integral
  cxx_fp_utils
  cxx_complex_utils
  cxx_integration
  cxx_polynomial
  quadmath)

add_executable(test_midpoint_integral test_midpoint_integral.cpp)
target_link_libraries(test_midpoint_integral
  cxx_fp_utils
  cxx_complex_utils
  cxx_integration
  cxx_polynomial
  quadmath)

add_executable(test_simpson_integral test_simpson_integral.cpp)
target_link_libraries(test_simpson_integral
  cxx_fp_utils
  cxx_complex_utils
  cxx_integration
  cxx_polynomial
  quadmath)

add_executable(test_double_exp_integrate test_double_exp_integrate.cpp)
target_link_libraries(test_double_exp_integrate
  cxx_fp_utils
  cxx_complex_utils
  cxx_integration
  cxx_polynomial
  quadmath)

add_executable(test_gauss_hermite test_gauss_hermite.cpp)
target_link_libraries(test_gauss_hermite
  cxx_integration
  quadmath)

add_executable(test_gauss_laguerre test_gauss_laguerre.cpp)
target_link_libraries(test_gauss_laguerre
  cxx_integration
  quadmath)

add_executable(test_mapper test_mapper.cpp)
target_link_libraries(test_mapper
  cxx_integration
  quadmath)

add_executable(test_composite_trapezoid_integral test_composite_trapezoid_integral.cpp)
target_link_libraries(test_composite_trapezoid_integral
  cxx_fp_utils
  cxx_complex_utils
  cxx_integration
  cxx_polynomial
  quadmath)

add_executable(test_gauss_kronrod_rule test_gauss_kronrod_rule.cpp)
target_link_libraries(test_gauss_kronrod_rule
  cxx_integration
  quadmath)<|MERGE_RESOLUTION|>--- conflicted
+++ resolved
@@ -14,12 +14,9 @@
 
 enable_testing()
 
-<<<<<<< HEAD
-=======
 add_custom_target(make_cxx_integration_output_dir ALL
   COMMAND ${CMAKE_COMMAND} -E make_directory output)
 
->>>>>>> 556e9090
 set(TR29124_LIBRARIES
   cxx_math_constants
   cxx_fp_utils
