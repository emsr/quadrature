--- conflicted
+++ resolved
@@ -429,12 +429,8 @@
   /**
    * Construct a Gauss-Jacobi rule of order @c n.
    *
-<<<<<<< HEAD
-   * Weight function: @f$ (b-x)^\alpha (x-a)^\beta @f$
-=======
    * Interval: @f$ (-1, +1) @f$
    * Weight function: @f$ (1-x)^\alpha (1+x)^\beta @f$
->>>>>>> 98904ae6
    * Constraints: @f$ \alpha, \beta > -1 @f$
    */
   template<typename _Tp>
@@ -481,10 +477,7 @@
    * using the Gauss-Jacobi rule.
    *
    * Interval: @f$ (a, b) @f$
-<<<<<<< HEAD
-=======
    * Weight function: @f$ (b-x)^\alpha (x-a)^\beta @f$
->>>>>>> 98904ae6
    * Constraints: @f$ b > a @f$
    */
   template<typename _Tp>
@@ -545,11 +538,8 @@
    * Evaluate the integral of a function @c func from limits @c a to @c b
    * using the Gauss-Laguerre rule.
    *
-<<<<<<< HEAD
-=======
    * Interval: @f$ (a, \infty) @f$
    * Weight function: @f$ (x-a)^\alpha \exp(-b(x-a)) @f$
->>>>>>> 98904ae6
    * Constraints: @f$ b > 0 @f$
    */
   template<typename _Tp>
@@ -601,11 +591,8 @@
    * Evaluate the integral of a function @c func from limits @c a to @c b
    * using the Generalized Gauss-Hermite rule.
    *
-<<<<<<< HEAD
-=======
    * Interval: @f$ (-\infty, \infty) @f$
    * Weight function: @f$ |x-a|^\alpha \exp(-b(x-a)^2) @f$
->>>>>>> 98904ae6
    * Constraints: @f$ b > 0 @f$
    */
   template<typename _Tp>
